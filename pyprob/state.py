import sys
import opcode
<<<<<<< HEAD
import enum
import pdb
=======
>>>>>>> c7f5d93e

from .trace import Sample, Trace
from . import TraceMode

_trace_mode = TraceMode.NONE
_current_trace = None
_current_trace_root_function_name = None
_current_trace_inference_network = None
_current_trace_previous_sample = None
_current_trace_replaced_sample_proposal_distributions = {}
_current_trace_reassignments = {}
_continue_trace_at = ''
_use_previous_trace_value = False

def extract_address(root_function_name, sampled=False):
    # tb = traceback.extract_stack()
    # print()
    # for t in tb:
    #     print(t[0], t[1], t[2], t[3])
    # frame = tb[-3]
    # return '{0}/{1}/{2}'.format(frame[1], frame[2], frame[3])
    # return '{0}/{1}'.format(frame[1], frame[2])
    # Retun an address in the format:
    # 'instruction pointer' / 'qualified function name'
    frame = sys._getframe(2)
    ip = frame.f_lasti
    names = []
    var_name = _extract_target_of_assignment()
    if var_name is not None:
        names.append(var_name)
    while frame is not None:
        n = frame.f_code.co_name
        if n.startswith('<'): break
        names.append(n)
        if n == root_function_name: break
        frame = frame.f_back
    iter_id = 0
    byte_address = "{}/{}".format(ip, '.'.join(reversed(names)))
    global _current_trace_reassignments
    if (sampled == True) and (byte_address in _current_trace_reassignments):
        iter_id = _current_trace_reassignments[byte_address] + 1
    _current_trace_reassignments[byte_address] = iter_id
    byte_address += str(iter_id)
    
    return byte_address

def _extract_target_of_assignment():
    frame = sys._getframe(3)
    code = frame.f_code
    next_instruction = code.co_code[frame.f_lasti+2]
    instruction_arg = code.co_code[frame.f_lasti+3]
    instruction_name = opcode.opname[next_instruction]
    if instruction_name == 'STORE_FAST':
        return code.co_varnames[instruction_arg]
    elif instruction_name in ['STORE_NAME', 'STORE_GLOBAL']:
        return code.co_names[instruction_arg]
    elif instruction_name in ['LOAD_FAST', 'LOAD_NAME', 'LOAD_GLOBAL'] and \
            opcode.opname[code.co_code[frame.f_lasti+4]] in ['LOAD_CONST', 'LOAD_FAST'] and \
            opcode.opname[code.co_code[frame.f_lasti+6]] == 'STORE_SUBSCR':
        base_name = (code.co_varnames if instruction_name == 'LOAD_FAST' else code.co_names)[instruction_arg]
        second_instruction = opcode.opname[code.co_code[frame.f_lasti+4]]
        second_arg = code.co_code[frame.f_lasti+5]
        if second_instruction == 'LOAD_CONST':
            value = code.co_consts[second_arg]
        elif second_instruction == 'LOAD_FAST':
            var_name = code.co_varnames[second_arg]
            value = frame.f_locals[var_name]
        else:
            value = None
        if type(value) is int:
            index_name = str(value)
            return base_name + '[' + index_name + ']'
        else:
            return None
    else:
        return None


def sample(distribution, control=True, replace=False, address=None):
    global _use_previous_trace_value
    global _previous_trace_values
    global _current_trace
    global _continue_trace_at 
    if address is None:
        address = extract_address(_current_trace_root_function_name, sampled=True)

    if _continue_trace_at == address:
        _use_previous_trace_value = False
    if _use_previous_trace_value == True:
        current_sample = _previous_trace_values[address]
        _current_trace.add_sample(current_sample, replace)
        return current_sample.value

    value = distribution.sample()
<<<<<<< HEAD
    if _trace_state != TraceState.NONE:
=======
    if _trace_mode != TraceMode.NONE:
        global _current_trace
        if address is None:
            address = extract_address(_current_trace_root_function_name)

>>>>>>> c7f5d93e
        if control:
            if _trace_mode == TraceMode.RECORD_IMPORTANCE:
                # The log_prob of samples are zero for regular importance sampling (no learned proposals) as it cancels out
                #  log_prob = 0
                log_prob = distribution.log_prob(value)
            else:
                log_prob = distribution.log_prob(value)

            current_sample = Sample(address, distribution, value, log_prob=log_prob, controlled=True)
            if _trace_mode == TraceMode.RECORD_USE_INFERENCE_NETWORK:
                global _current_trace_previous_sample
                global _current_trace_replaced_sample_proposal_distributions
                _current_trace_inference_network.eval()
                if replace:
                    if address not in _current_trace_replaced_sample_proposal_distributions:
                        _current_trace_replaced_sample_proposal_distributions[address] = _current_trace_inference_network.forward_one_time_step(_current_trace_previous_sample, current_sample)
                        _current_trace_previous_sample = current_sample
                    proposal_distribution = _current_trace_replaced_sample_proposal_distributions[address]
                else:
                    proposal_distribution = _current_trace_inference_network.forward_one_time_step(_current_trace_previous_sample, current_sample)
                value = proposal_distribution.sample()[0]
                current_sample = Sample(address, distribution, value, log_prob=distribution.log_prob(value) - proposal_distribution.log_prob(value), controlled=True)

                if not replace:
                    _current_trace_previous_sample = current_sample
        else:
            pdb.set_trace()
            current_sample = Sample(address, distribution, value, log_prob=distribution.log_prob(value), controlled=False)
        _current_trace.add_sample(current_sample, replace)
    return value


def observe(distribution, observation, address=None):
    if _trace_mode != TraceMode.NONE:
        global _current_trace
        if address is None:
            address = extract_address(_current_trace_root_function_name)
        if _trace_mode == TraceMode.RECORD_TRAIN_INFERENCE_NETWORK:
            observation = distribution.sample()
        current_sample = Sample(address, distribution, observation, log_prob=distribution.log_prob(observation), controlled=False, observed=True)
        _current_trace.add_sample(current_sample)
    return

def dictify_previous_trace(previous_trace):
    d = {}
    for sample in (previous_trace.samples+previous_trace.samples_uncontrolled+previous_trace.samples_observed):
        d[sample.address] = sample
    return d

<<<<<<< HEAD
def begin_trace(func, trace_state=TraceState.RECORD, inference_network=None, continuation_address=None, previous_trace=None):
    global _trace_state
=======
def begin_trace(func, trace_mode=TraceMode.RECORD, inference_network=None):
    global _trace_mode
>>>>>>> c7f5d93e
    global _current_trace
    global _previous_trace_values
    global _current_trace_root_function_name
    global _current_trace_inference_network
<<<<<<< HEAD
    global _continue_trace_at
    global _use_previous_trace_value
    global _current_trace_reassignments 
    _use_previous_trace_value = False
    if continuation_address is not None:
        _use_previous_trace_value = True
        _previous_trace_values = dictify_previous_trace(previous_trace)
    _trace_state = trace_state
    _current_trace = Trace()
    _current_trace_root_function_name = func.__code__.co_name
    _current_trace_inference_network = inference_network
    _continue_trace_at = continuation_address
    _current_trace_reassignments = {}
    if (trace_state == TraceState.RECORD_USE_INFERENCE_NETWORK) and (inference_network is None):
=======
    _trace_mode = trace_mode
    _current_trace = Trace()
    _current_trace_root_function_name = func.__code__.co_name
    _current_trace_inference_network = inference_network
    if (trace_mode == TraceMode.RECORD_USE_INFERENCE_NETWORK) and (inference_network is None):
>>>>>>> c7f5d93e
        raise ValueError('Cannot run trace with proposals without an inference network')


def end_trace(result):
    global _trace_mode
    global _current_trace
    global _current_trace_root_function_name
    global _current_trace_inference_network
<<<<<<< HEAD
    global _continue_trace_at
    global _use_previous_trace_value
    global _current_trace_reassignments 
    _trace_state = TraceState.NONE
=======
    _trace_mode = TraceMode.NONE
>>>>>>> c7f5d93e
    _current_trace.end(result)
    ret = _current_trace
    _current_trace = None
    _current_trace_root_function_name = None
    _current_trace_inference_network = None
    _continue_trace_at = ''
    _use_previous_trace_value = False
    _current_trace_reassignments = {}
    return ret<|MERGE_RESOLUTION|>--- conflicted
+++ resolved
@@ -1,10 +1,7 @@
 import sys
 import opcode
-<<<<<<< HEAD
 import enum
 import pdb
-=======
->>>>>>> c7f5d93e
 
 from .trace import Sample, Trace
 from . import TraceMode
@@ -99,15 +96,7 @@
         return current_sample.value
 
     value = distribution.sample()
-<<<<<<< HEAD
-    if _trace_state != TraceState.NONE:
-=======
     if _trace_mode != TraceMode.NONE:
-        global _current_trace
-        if address is None:
-            address = extract_address(_current_trace_root_function_name)
-
->>>>>>> c7f5d93e
         if control:
             if _trace_mode == TraceMode.RECORD_IMPORTANCE:
                 # The log_prob of samples are zero for regular importance sampling (no learned proposals) as it cancels out
@@ -157,18 +146,12 @@
         d[sample.address] = sample
     return d
 
-<<<<<<< HEAD
-def begin_trace(func, trace_state=TraceState.RECORD, inference_network=None, continuation_address=None, previous_trace=None):
-    global _trace_state
-=======
-def begin_trace(func, trace_mode=TraceMode.RECORD, inference_network=None):
+def begin_trace(func, trace_mode=TraceMode.RECORD, inference_network=None, continuation_address=None, previous_trace=None):
     global _trace_mode
->>>>>>> c7f5d93e
     global _current_trace
     global _previous_trace_values
     global _current_trace_root_function_name
     global _current_trace_inference_network
-<<<<<<< HEAD
     global _continue_trace_at
     global _use_previous_trace_value
     global _current_trace_reassignments 
@@ -176,20 +159,13 @@
     if continuation_address is not None:
         _use_previous_trace_value = True
         _previous_trace_values = dictify_previous_trace(previous_trace)
-    _trace_state = trace_state
+    _trace_mode = trace_mode
     _current_trace = Trace()
     _current_trace_root_function_name = func.__code__.co_name
     _current_trace_inference_network = inference_network
     _continue_trace_at = continuation_address
     _current_trace_reassignments = {}
-    if (trace_state == TraceState.RECORD_USE_INFERENCE_NETWORK) and (inference_network is None):
-=======
-    _trace_mode = trace_mode
-    _current_trace = Trace()
-    _current_trace_root_function_name = func.__code__.co_name
-    _current_trace_inference_network = inference_network
     if (trace_mode == TraceMode.RECORD_USE_INFERENCE_NETWORK) and (inference_network is None):
->>>>>>> c7f5d93e
         raise ValueError('Cannot run trace with proposals without an inference network')
 
 
@@ -198,14 +174,10 @@
     global _current_trace
     global _current_trace_root_function_name
     global _current_trace_inference_network
-<<<<<<< HEAD
     global _continue_trace_at
     global _use_previous_trace_value
     global _current_trace_reassignments 
-    _trace_state = TraceState.NONE
-=======
     _trace_mode = TraceMode.NONE
->>>>>>> c7f5d93e
     _current_trace.end(result)
     ret = _current_trace
     _current_trace = None
