# Torch library for Compiled Inference in the Probabilistic Programming System Anglican
<<<<<<< HEAD
=======

## Paper
- [Inference Compilation and Probabilistic Programming](https://arxiv.org/abs/1610.09900)
>>>>>>> 196cda1a

## Paper
- [Inference Compilation and Probabilistic Programming](https://arxiv.org/abs/1610.09900)

## Installation
- [Clojure](http://clojure.org/guides/getting_started)
- [Leiningen](http://leiningen.org/#install)
- [Anglican CSIS](https://github.com/tuananhle7/anglican-csis)
- [Torch](http://torch.ch/)
- [Torch Autograd](https://github.com/twitter/torch-autograd)
- etc. (TODO)

## Usage

General info about the software setup...

We provide a minimal example in a [Gorilla worksheet](http://gorilla-repl.org/). To load it, run `lein gorilla` from the `examples` folder and load the worksheet `worksheet/minimal.clj`.

Check out a more in-depth [tutorial](TODO).

### Setting up Leiningen Project
Include the dependencies for [Anglican](http://www.robots.ox.ac.uk/~fwood/anglican/index.html) and the CSIS backend in your Leiningen `project.clj` file:
```
:dependencies [...
               [anglican "1.0.0"]
               [anglican-csis "0.1.0-SNAPSHOT"]
               ...])
```

In your Clojure file, remember to `require` the following in order to be able to define Anglican queries and perform CSIS:
```
  (:require ...
            anglican.csis.csis
            [anglican.csis.network :refer :all]
            [anglican.inference :refer [infer]]
            ...)
  (:use [anglican emit runtime])
```

### Compilation -- Training Neural Networks
After you've defined your probabilistic program in [Anglican language](http://www.robots.ox.ac.uk/~fwood/anglican/language/index.html), you can compile it.

The typical workflow consists of these steps:
1. Define a function to combine observes
2. Start a Clojure-Torch [ZeroMQ](http://zeromq.org/) connection from the Clojure side
3. Train the neural network in Torch
4. Stop the training of the neural network
5. Stop the Clojure-Torch ZeroMQ connection

### Inference -- Compiled Sequential Importance Sampling
After you've compiled your query by training up a neural network, you can perform inference using the Compiled Sequential Importance Sampling algorithm. You will hopefully need much fewer particles in comparison to Sequential Monte Carlo to perform inference.

The typical workflow consists of these steps:
1. Start a Torch-Clojure ZeroMQ connection from the Torch side
2. Run inference from Clojure
3. Stop the Torch-Clojure ZeroMQ connection
3. Evaluate inference in Clojure<|MERGE_RESOLUTION|>--- conflicted
+++ resolved
@@ -1,11 +1,4 @@
 # Torch library for Compiled Inference in the Probabilistic Programming System Anglican
-<<<<<<< HEAD
-=======
-
-## Paper
-- [Inference Compilation and Probabilistic Programming](https://arxiv.org/abs/1610.09900)
->>>>>>> 196cda1a
-
 ## Paper
 - [Inference Compilation and Probabilistic Programming](https://arxiv.org/abs/1610.09900)
 
